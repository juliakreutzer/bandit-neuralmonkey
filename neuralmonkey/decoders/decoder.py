#tests: lint

import tensorflow as tf
import numpy as np

from neuralmonkey.nn.ortho_gru_cell import OrthoGRUCell
from neuralmonkey.vocabulary import START_TOKEN
from neuralmonkey.logging import log

class Decoder(object):
    """A class that manages parts of the computation graph that are
    used for the decoding.
    """

    # pylint: disable=too-many-instance-attributes,too-many-locals,too-many-statements
    # Big decoder cannot be simpler. Not sure if refactoring
    # it into smaller units would be helpful
    # Some locals may be turned to attributes

    def __init__(self, encoders, vocabulary, data_id, name, **kwargs):
        """Creates a new instance of the decoder

        Arguments:
            encoders: List of encoders whose outputs will be decoded
            vocabulary: Output vocabulary
            data_id: Identifier of the data series fed to this decoder

        Keyword arguments:
            embedding_size: Size of embedding vectors. Default 200
            max_output_len: Maximum length of the output. Default 20
            rnn_size: When projection is used or when no encoder is supplied,
                this is the size of the projected vector.
            dropout_keep_prob: Dropout keep probability. Default 1 (no dropout)
            use_attention: Boolean flag that indicates whether to use attention
                from encoders
            reuse_word_embeddings: Boolean flag specifying whether to
                reuse word embeddings. If True, word embeddings
                from the first encoder will be used
            project_encoder_outputs: Boolean flag whether to project output
                states of encoders
        """
        self.encoders = encoders
        self.vocabulary = vocabulary
        self.data_id = data_id
        self.name = name

        self.max_output = kwargs.get("max_output_len", 20)
        self.embedding_size = kwargs.get("embedding_size", 200)
        dropout_keep_prob = kwargs.get("dropout_keep_prob", 1.0)

        self.use_attention = kwargs.get("use_attention", False)
        self.reuse_word_embeddings = kwargs.get("reuse_word_embeddings", False)

        if self.reuse_word_embeddings:
            self.embedding_size = self.encoders[0].embedding_size

            if "embedding_size" in kwargs:
                log("Warning: Overriding embedding_size parameter with reused"
                    " embeddings from the encoder.", color="red")

        self.project_encoder_outputs = kwargs.get("project_encoder_outputs",
                                                  False)

        log("Initializing decoder, name: '{}'".format(self.name))

        ### Learning step
        ### TODO was here only because of scheduled sampling.
        ### needs to be refactored out
        self.learning_step = tf.get_variable(
            "learning_step", [], initializer=tf.constant_initializer(0),
            trainable=False)

        if self.project_encoder_outputs or len(self.encoders) == 0:
            self.rnn_size = kwargs.get("rnn_size", 200)
        else:
            if "rnn_size" in kwargs:
                log("Warning: rnn_size attribute will not be used "
                    "without encoder projection!", color="red")

            self.rnn_size = sum(e.encoded.get_shape()[1].value
                                for e in self.encoders)

        ### Initialize model

        self.dropout_placeholder = tf.placeholder_with_default(
            tf.constant(dropout_keep_prob, tf.float32),
            shape=[], name="decoder_dropout_placeholder")

        state = self._initial_state()

        self.weights, self.biases = self._rnn_output_proj_params()

        self.embedding_matrix = self._input_embeddings()

        self.train_inputs, self.train_weights = self._training_placeholders()
        self.train_targets = self.train_inputs[1:]

        self.go_symbols = tf.placeholder(tf.int32, shape=[None],
                                         name="decoder_go_symbols")

        ### Construct the computation part of the graph

        embedded_train_inputs = self._embed_inputs(self.train_inputs[:-1])

        self.train_rnn_outputs, _ = self._attention_decoder(
            embedded_train_inputs, state)

        # runtime methods and objects are used when no ground truth is provided
        # (such as during testing)
        runtime_inputs = self._runtime_inputs(self.go_symbols)

        ### Use the same variables for runtime decoding!
        tf.get_variable_scope().reuse_variables()

        self.runtime_rnn_outputs, self.runtime_rnn_states = \
            self._attention_decoder(
                runtime_inputs, state, runtime_mode=True,
                summary_collections=["summary_val_plots"])

        val_plots_collection = tf.get_collection("summary_val_plots")
        self.summary_val_plots = (
            tf.merge_summary(val_plots_collection)
            if val_plots_collection else None
        )

<<<<<<< HEAD
        _, self.train_logits = self._decode(self.train_rnn_outputs)
        self.decoded, self.runtime_logits = self._decode(self.runtime_rnn_outputs)
=======
        _, train_logits = self._decode(self.train_rnn_outputs)
        self.decoded, runtime_logits = self._decode(self.runtime_rnn_outputs)
        self.train_logprobs = [tf.nn.log_softmax(l) for l in train_logits]
>>>>>>> 9b55b9d5

        self.train_loss = tf.nn.seq2seq.sequence_loss(
            self.train_logits, self.train_targets, self.train_weights,
            self.vocabulary_size)

        self.runtime_loss = tf.nn.seq2seq.sequence_loss(
            self.runtime_logits, self.train_targets, self.train_weights,
            self.vocabulary_size)

        self.cross_entropies = tf.nn.seq2seq.sequence_loss_by_example(
            self.train_logits, self.train_targets, self.train_weights,
            self.vocabulary_size)

        self.runtime_logprobs = [tf.nn.log_softmax(l) for l in self.runtime_logits]


        ### Summaries
        self._init_summaries()

        log("Decoder initialized.")


    @property
    def vocabulary_size(self):
        return len(self.vocabulary)

    @property
    def cost(self):
        return self.train_loss


    def top_k_runtime_logprobs(self, k_best):
        """Return the top runtime log probabilities calculated from runtime
        logits.

        Arguments:
            k_best: How many output items to return
        """
        ## the array is of tuples ([values], [indices])
        return [tf.nn.top_k(p, k_best) for p in self.runtime_logprobs]

    def sample_singleton(self, k, n):
        """ Sample k target word indices and their log probabilities from the softmax distribution

        Arguments:
            k: How many outputs to sample
        """
        sample_ids = tf.cast(tf.multinomial(self.runtime_logprobs[n], k), tf.int32) # TODO define seed, shape [batch_size, num_samples]
        sample_logprobs = tf.gather_nd(self.runtime_logprobs[n][0], sample_ids[0])  # non batch
        return sample_logprobs, tf.squeeze(sample_ids[0])

    def _initial_state(self):
        """Create the initial state of the decoder."""
        if len(self.encoders) == 0:
            return tf.zeros([self.rnn_size])

        encoders_out = tf.concat(1, [e.encoded for e in self.encoders])

        if self.project_encoder_outputs:
            encoders_out = self._encoder_projection(encoders_out)

        return self._dropout(encoders_out)


    def _encoder_projection(self, encoded_states):
        """Creates a projection of concatenated encoder states
        and applies a tanh activation

        Arguments:
            encoded_states: Tensor of concatenated states of input encoders
                            (batch x sum(states))
        """
        input_size = encoded_states.get_shape()[1].value
        output_size = self.rnn_size

        weights = tf.get_variable(
            "encoder_projection_W", [input_size, output_size],
            initializer=tf.random_normal_initializer(stddev=0.01))

        biases = tf.get_variable(
            "encoder_projection_b",
            initializer=tf.zeros_initializer([output_size]))

        dropped_input = self._dropout(encoded_states)
        return tf.tanh(tf.matmul(dropped_input, weights) + biases)


    def _dropout(self, var):
        """Perform dropout on a variable

        Arguments:
            var: The variable to perform the dropout on
        """
        return tf.nn.dropout(var, self.dropout_placeholder)


    def _input_embeddings(self):
        """Create variables and operations for embedding of input words

        If we are reusing word embeddings, this function takes
        them from the first encoder
        """
        if self.reuse_word_embeddings:
            return self.encoders[0].word_embeddings

        # NOTE In the Bahdanau paper, they say they initialized some weights
        # as orthogonal matrices, some by sampling from gauss distro with
        # stddev=0.001 and all other weight matrices as gaussian with
        # stddev=0.01. Embeddings were not among any of the special cases so
        # I assume that they initialized them as any other weight matrix.
        return tf.get_variable(
            "word_embeddings", [self.vocabulary_size, self.embedding_size],
            initializer=tf.random_normal_initializer(stddev=0.01))


    def _training_placeholders(self):
        """Defines data placeholders for training the decoder"""

        inputs = [tf.placeholder(tf.int64, [None], name="decoder_{}".format(i))
                  for i in range(self.max_output + 2)]

        # one less than inputs
        weights = [tf.placeholder(tf.float32, [None],
                                  name="decoder_padding_weights_{}".format(i))
                   for i in range(self.max_output + 1)]

        return inputs, weights


    def _rnn_output_proj_params(self):
        """Create parameters for projection of RNN outputs to vocabulary
        indices.

        This method should provide parameter shapes compatible with whatever
        the _get_rnn_output method is returning.
        """
        ctx_sizes = [a.attn_size for a in self._collect_attention_objects()]
        state_size = self.rnn_size + self.embedding_size + sum(ctx_sizes)

        weights = tf.get_variable(
            "state_to_word_W", [state_size, self.vocabulary_size],
            initializer=tf.random_normal_initializer(stddev=0.01))

        biases = tf.get_variable(
            "state_to_word_b",
            initializer=tf.zeros_initializer([self.vocabulary_size]))

        return weights, biases


    def _get_rnn_cell(self):
        """Returns a RNNCell object for this decoder"""
        return OrthoGRUCell(self.rnn_size)


    def _collect_attention_objects(self):
        """Collect attention objects from encoders."""
        if not self.use_attention:
            return []
        return [e.attention_object for e in self.encoders if e.attention_object]


    def _embed_inputs(self, inputs):
        """Embed inputs using the decoder"s word embedding matrix

        Arguments:
            inputs: List of (batched) input words to be embedded
        """
        embedded = [tf.nn.embedding_lookup(self.embedding_matrix, o)
                    for o in inputs]
        return [self._dropout(e) for e in embedded]


    def _runtime_inputs(self, go_symbols):
        """Defines data inputs for running trained decoder

        Arguments:
            go_symbols: Tensor of go symbols. (Shape [batch])
        """
        go_embeds = tf.nn.embedding_lookup(self.embedding_matrix, go_symbols)

        inputs = [go_embeds]
        inputs += [None for _ in range(self.max_output)]

        return inputs


    def _loop_function(self, rnn_output):
        """Basic loop function. Projects state to logits, take the
        argmax of the logits, embed the word and perform dropout on the
        embedding vector.

        Arguments:
            rnn_output: The output of the decoder RNN
        """
        output_activation = self._logit_function(rnn_output)
        previous_word = tf.argmax(output_activation, 1)
        input_embedding = tf.nn.embedding_lookup(self.embedding_matrix,
                                                 previous_word)
        return self._dropout(input_embedding)


    def _logit_function(self, rnn_output):
        """Compute logits on the vocabulary given the state

        Arguments:
            rnn_output: the output of the decoder RNN
        """
        return tf.matmul(self._dropout(rnn_output), self.weights) + self.biases

    #pylint: disable=too-many-arguments
    # TODO reduce the number of arguments
    def _attention_decoder(self, inputs, initial_state, runtime_mode=False,
                           summary_collections=None, scope="attention_decoder"):
        """Run the decoder RNN.

        Arguments:
            inputs: The decoder inputs. If runtime_mode=True, only the first
                    input is used.
            initial_state: The initial state of the decoder.
            runtime_mode: Boolean flag whether the decoder is running in
                          runtime mode (with loop function).
            summary_collections: The list of summary collections to which
                                 the alignments are logged.
            scope: The variable scope to use with this function.
        """
        cell = self._get_rnn_cell()
        att_objects = self._collect_attention_objects()

        ## Broadcast the initial state to the whole batch if needed
        if len(initial_state.get_shape()) == 1:
            assert initial_state.get_shape()[0].value == self.rnn_size
            initial_state = tf.reshape(
                tf.tile(initial_state, tf.shape(inputs[0])[:1]),
                [-1, self.rnn_size])

        with tf.variable_scope(scope):

            ## First decoding step
            contexts = [a.attention(initial_state) for a in att_objects]
            output = self._get_rnn_output(inputs[0], initial_state, contexts)
            _, state = cell(tf.concat(1, [inputs[0]] + contexts), initial_state)

            rnn_outputs = [output]
            rnn_states = [initial_state, state]

            for step in range(1, len(inputs)):
                tf.get_variable_scope().reuse_variables()

                if runtime_mode:
                    current_input = self._loop_function(output)
                else:
                    current_input = inputs[step]

                ## N-th decoding step
                contexts = [a.attention(state) for a in att_objects]
                output = self._get_rnn_output(current_input, state, contexts)
                _, state = cell(tf.concat(1, [current_input] + contexts), state)

                rnn_outputs.append(output)
                rnn_states.append(state)

            if summary_collections:
                for i, a in enumerate(att_objects):
                    attentions = a.attentions_in_time[-len(inputs):]
                    alignments = tf.expand_dims(tf.transpose(
                        tf.pack(attentions), perm=[1, 2, 0]), -1)

                    tf.image_summary("attention_{}".format(i), alignments,
                                     collections=summary_collections,
                                     max_images=256)

        return rnn_outputs, rnn_states


    # pylint: disable=no-self-use
    # TODO refactor out of this class to a helper module
    def _get_rnn_output(self, prev_state, prev_output, ctx_tensors):
        """Compute RNN output out of the previous state and output, and the
        context tensors returned from attention mechanisms.

        This function corresponds to the equations for computation the
        t_tilde in the Bahdanau et al. (2015) paper, on page 14,
        **before** the linear projection.

        Arguments:
            prev_state: Previous decoder RNN state. (Denoted s_i-1)
            prev_output: Embedded output of the previous step. (y_i-1)
            ctx_tensors: Context tensors computed by the attentions. (c_i)

        Returns:
            In this decoder, this function just concatenates all the inputs.
        """
        return tf.concat(1, [prev_state, prev_output] + ctx_tensors)


    def _decode(self, rnn_outputs):
        """Decodes a sequence from a list of hidden states

        Arguments:
            rnn_outputs: List of batch x maxout_size tensors
        """
        logits = [self._logit_function(s) for s in rnn_outputs]
        decoded = [tf.argmax(l[:, 1:], 1) + 1 for l in logits]

        return decoded, logits


    def _init_summaries(self):
        """Initialize the summaries of the decoder

        TensorBoard summaries are collected into the following
        collections:

        - summary_train: collects statistics from the train-time
        """
        tf.scalar_summary("train_loss_with_decoded_inputs", self.runtime_loss,
                          collections=["summary_train"])

        tf.scalar_summary("train_optimization_cost", self.train_loss,
                          collections=["summary_train"])


    def feed_dict(self, dataset, train=False):
        """Populate the feed dictionary for the decoder object

        Decoder placeholders:

            ``decoder_{x} for x in range(max_output+2)``
            Training data placeholders. Starts with <s> and ends with </s>

            ``decoder_padding_weights{x} for x in range(max_output+1)``
            Weights used for padding. (Float) tensor of ones and zeros.
            This tensor is one-item shorter than the other one since the
            decoder does not produce the first <s>.

            ``dropout_placeholder``
            Scalar placeholder for dropout probability.
            Has value 'dropout_keep_prob' from the constructor or 1
            in case we are decoding at run-time
        """
        # pylint: disable=invalid-name
        # fd is the common name for feed dictionary
        fd = {}

        start_token_index = self.vocabulary.get_word_index(START_TOKEN)
        fd[self.go_symbols] = np.repeat(start_token_index, len(dataset))

        sentences = dataset.get_series(self.data_id, allow_none=True)

        if sentences is not None:
            inputs, weights = self.vocabulary.sentences_to_tensor(
                sentences, self.max_output)

            for placeholder, weight in zip(self.train_weights, weights):
                fd[placeholder] = weight

            for placeholder, tensor in zip(self.train_inputs, inputs):
                fd[placeholder] = tensor
        else:
            fd[self.train_inputs[0]] = np.repeat(start_token_index,
                                                 len(dataset))
            for placeholder in self.train_weights:
                fd[placeholder] = np.ones(len(dataset))

        if not train:
            fd[self.dropout_placeholder] = 1.0

        return fd<|MERGE_RESOLUTION|>--- conflicted
+++ resolved
@@ -123,14 +123,13 @@
             if val_plots_collection else None
         )
 
-<<<<<<< HEAD
+
         _, self.train_logits = self._decode(self.train_rnn_outputs)
         self.decoded, self.runtime_logits = self._decode(self.runtime_rnn_outputs)
-=======
-        _, train_logits = self._decode(self.train_rnn_outputs)
-        self.decoded, runtime_logits = self._decode(self.runtime_rnn_outputs)
-        self.train_logprobs = [tf.nn.log_softmax(l) for l in train_logits]
->>>>>>> 9b55b9d5
+
+        self.train_logprobs = [tf.nn.log_softmax(l) for l in self.train_logits]
+        self.runtime_logprobs = [tf.nn.log_softmax(l) for l in self.runtime_logits]
+
 
         self.train_loss = tf.nn.seq2seq.sequence_loss(
             self.train_logits, self.train_targets, self.train_weights,
@@ -143,9 +142,6 @@
         self.cross_entropies = tf.nn.seq2seq.sequence_loss_by_example(
             self.train_logits, self.train_targets, self.train_weights,
             self.vocabulary_size)
-
-        self.runtime_logprobs = [tf.nn.log_softmax(l) for l in self.runtime_logits]
-
 
         ### Summaries
         self._init_summaries()
