--- conflicted
+++ resolved
@@ -58,15 +58,9 @@
     (Pascanu et al., 2013 [https://arxiv.org/pdf/1312.6026v5.pdf])
 
     Arguments:
-<<<<<<< HEAD
         layer_sizes: A list of sizes of the hidden layers of the MLP
         dropout_plc: Dropout placeholder. TODO this is not going to work with
             current configuration
-=======
-        layer_sizes: A list of sizes of the hiddel layers of the MLP
-        dropout_plc: Dropout placeholder. TODO this is not going to
-            work with current configuration
->>>>>>> f4e519df
         activation: The activation function to use in each layer.
     """
     def _projection(prev_state, prev_output, ctx_tensors):
