--- conflicted
+++ resolved
@@ -5,10 +5,10 @@
 # tests: mypy
 
 
-def l2_cost(l2_parameter):
+def l2_cost(l2_parameter, vars):
     with tf.variable_scope("l2_regularization"):
         l2_value = sum([tf.reduce_sum(v ** 2)
-                        for v in tf.trainable_variables()])
+                        for v in vars])
 
         l2_cost = l2_parameter * l2_value
         tf.scalar_summary('train_l2_cost', l2_value,
@@ -17,22 +17,17 @@
 
 
 class CrossEntropyTrainer(object):
-<<<<<<< HEAD
-    def __init__(self, decoder, l2_regularization=0, learning_rate=1e-4):
-=======
-    def __init__(self, decoder, l2_regularization, optimizer=None,
-                 clip_norm=None):
->>>>>>> aa254003
+    def __init__(self, decoder, l2_regularization=0, learning_rate=1e-4, optimizer=None, clip_norm=None):
         log("Initializing Cross-entropy trainer.")
         self.decoder = decoder
         self.learning_rate = learning_rate
 
         if optimizer is None:
-            optimizer = tf.train.AdamOptimizer(1e-4)
+            optimizer = tf.train.AdamOptimizer(self.learning_rate)
 
         cost = decoder.cost
         if l2_regularization > 0:
-            cost += l2_cost(l2_regularization)
+            cost += l2_cost(l2_regularization, tf.trainable_variables())
 
         gradients = optimizer.compute_gradients(cost)
 
@@ -40,11 +35,6 @@
             gradients = [(tf.clip_by_norm(grad, clip_norm), var)
                          for grad, var in gradients]
 
-<<<<<<< HEAD
-        optimizer = tf.train.AdamOptimizer(self.learning_rate)
-        gradients = optimizer.compute_gradients(decoder.cost + l2_cost)
-=======
->>>>>>> aa254003
         #for (g, v) in gradients:
         #    if g is not None:
         #        tf.histogram_summary('gr_' + v.name, g, collections=["summary_gradients"])
