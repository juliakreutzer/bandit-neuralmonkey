--- conflicted
+++ resolved
@@ -114,14 +114,14 @@
     def vocabulary_size(self):
         return len(self.vocabulary)
 
-<<<<<<< HEAD
     def _get_placeholders(self):
+        """
+        Get all the placeholders of the encoder
+        :return:
+        """
         placeholders = [self.train_mode, self.inputs, self._input_mask]
-        #log("placeholders from encoder: {}".format(placeholders))
         return placeholders
 
-=======
->>>>>>> f4e519df
     def _create_input_placeholders(self):
         """Creates input placeholder nodes in the computation graph"""
         self.train_mode = tf.placeholder(tf.bool, shape=[],
