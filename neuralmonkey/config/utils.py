--- conflicted
+++ resolved
@@ -25,10 +25,9 @@
     return tf.train.AdadeltaOptimizer(**kwargs)
 
 
-<<<<<<< HEAD
 def sgd_optimizer(learning_rate=1e-4):
     return tf.train.GradientDescentOptimizer(learning_rate)
-=======
+
+
 def variable(initial_value=0, trainable=False, **kwargs):
-    return tf.Variable(initial_value, trainable, **kwargs)
->>>>>>> f4e519df
+    return tf.Variable(initial_value, trainable, **kwargs)