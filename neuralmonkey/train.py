"""
This is a training script for sequence to sequence learning.
"""
# tests: lint, mypy

import sys
import random
import os
from shutil import copyfile
import numpy as np
import tensorflow as tf

from neuralmonkey.checking import CheckingException, check_dataset_and_coders
from neuralmonkey.logging import Logging, log
from neuralmonkey.config.configuration import Configuration
from neuralmonkey.learning_utils import training_loop
from neuralmonkey.dataset import Dataset
from neuralmonkey.tf_manager import TensorFlowManager


def create_config() -> Configuration:
    config = Configuration()

    # training loop arguments
    config.add_argument('tf_manager', TensorFlowManager)
    config.add_argument('epochs', int, cond=lambda x: x >= 0)
    config.add_argument('trainer')
    config.add_argument('batch_size', int, cond=lambda x: x > 0)
    config.add_argument('train_dataset', Dataset)
    config.add_argument('val_dataset', Dataset)
    config.add_argument('output', str)
    config.add_argument('evaluation', list)
    config.add_argument('runners', list)
    config.add_argument('test_datasets', list, required=False, default=[])
    config.add_argument('logging_period', int, required=False, default=20)
    config.add_argument('validation_period', int, required=False, default=500)
    config.add_argument('val_preview_input_series', list,
                        required=False, default=None)
    config.add_argument('val_preview_output_series', list,
                        required=False, default=None)
    config.add_argument('val_preview_num_examples', int,
                        required=False, default=15)
    config.add_argument('runners_batch_size', int,
                        required=False, default=None)
    config.add_argument('minimize', bool, required=False, default=False)
    config.add_argument('postprocess')
    config.add_argument('name', str)
    config.add_argument('random_seed', int, required=False)
    config.add_argument('initial_variables', str, required=False, default=[])
    config.add_argument('overwrite_output_dir', bool, required=False,
                        default=False)

    return config


# pylint: disable=too-many-statements
def main() -> None:
    if len(sys.argv) != 2:
        print("Usage: train.py <ini_file>")
        exit(1)

    # define valid parameters and defaults
    cfg = create_config()
    # load the params from the config file, getting also the simple arguments
    cfg.load_file(sys.argv[1])
    # various things like randseed or summarywriter should be set up here
    # so that graph building can be recorded
    # build all the objects specified in the config

    if cfg.args.random_seed is None:
        cfg.args.random_seed = 2574600
    random.seed(cfg.args.random_seed)
    np.random.seed(cfg.args.random_seed)
    tf.set_random_seed(cfg.args.random_seed)

<<<<<<< HEAD
    cfg.build_model()

    if cfg.args.initial_variables is not None:
        cfg.model.tf_manager.restore(cfg.args.initial_variables)
        log("Restoring model from {}".format(cfg.args.initial_variables))
    else:
        log("Building model from scratch")

=======
>>>>>>> 8d75db79
    # pylint: disable=no-member
    if (os.path.isdir(cfg.args.output) and
            os.path.exists(os.path.join(cfg.args.output, "experiment.ini"))):
        if cfg.args.overwrite_output_dir:
            # we do not want to delete the directory contents
            log("Directory with experiment.ini '{}' exists, "
                "overwriting enabled, proceeding."
                .format(cfg.args.output))
        else:
            log("Directory with experiment.ini '{}' exists, "
                "overwriting disabled."
                .format(cfg.args.output), color='red')
            exit(1)

    # pylint: disable=broad-except
    if not os.path.isdir(cfg.args.output):
        try:
            os.mkdir(cfg.args.output)
        except Exception as exc:
            log("Failed to create experiment directory: {}. Exception: {}"
                .format(cfg.args.output, exc), color='red')
            exit(1)

    log_file = "{}/experiment.log".format(cfg.args.output)
    ini_file = "{}/experiment.ini".format(cfg.args.output)
    git_commit_file = "{}/git_commit".format(cfg.args.output)
    git_diff_file = "{}/git_diff".format(cfg.args.output)
    variables_file_prefix = "{}/variables.data".format(cfg.args.output)

    cont_index = 0

    while (os.path.exists(log_file)
           or os.path.exists(ini_file)
           or os.path.exists(git_commit_file)
           or os.path.exists(git_diff_file)
           or os.path.exists(variables_file_prefix)
           or os.path.exists("{}.0".format(variables_file_prefix))):
        cont_index += 1

        log_file = "{}/experiment.log.cont-{}".format(
            cfg.args.output, cont_index)
        ini_file = "{}/experiment.ini.cont-{}".format(
            cfg.args.output, cont_index)
        git_commit_file = "{}/git_commit.cont-{}".format(
            cfg.args.output, cont_index)
        git_diff_file = "{}/git_diff.cont-{}".format(
            cfg.args.output, cont_index)
        variables_file_prefix = "{}/variables.data.cont-{}".format(
            cfg.args.output, cont_index)

    copyfile(sys.argv[1], ini_file)
    Logging.set_log_file(log_file)

    # this points inside the neuralmonkey/ dir inside the repo, but
    # it does not matter for git.
    repodir = os.path.dirname(os.path.realpath(__file__))

    # we need to execute the git log command in subshell, because if
    # the log file is specified via relative path, we need to do the
    # redirection of the git-log output to the right file
    os.system("(cd {}; git log -1 --format=%H) > {}"
              .format(repodir, git_commit_file))

    os.system("(cd {}; git --no-pager diff --color=always) > {}"
              .format(repodir, git_diff_file))

    link_best_vars = "{}.best".format(variables_file_prefix)

    cfg.build_model()

    try:
        check_dataset_and_coders(cfg.model.train_dataset,
                                 cfg.model.runners)
        check_dataset_and_coders(cfg.model.val_dataset,
                                 cfg.model.runners)
    except CheckingException as exc:
        log(str(exc), color='red')
        exit(1)

    Logging.print_header(cfg.model.name)

    # runners_batch_size must be set to avoid problems on GPU
    if cfg.model.runners_batch_size is None:
        cfg.model.runners_batch_size = cfg.model.batch_size

    training_loop(
        tf_manager=cfg.model.tf_manager,
        epochs=cfg.model.epochs,
        trainer=cfg.model.trainer,
        batch_size=cfg.model.batch_size,
        train_dataset=cfg.model.train_dataset,
        val_dataset=cfg.model.val_dataset,
        log_directory=cfg.model.output,
        evaluators=cfg.model.evaluation,
        runners=cfg.model.runners,
        test_datasets=cfg.model.test_datasets,
        link_best_vars=link_best_vars,
        vars_prefix=variables_file_prefix,
        logging_period=cfg.model.logging_period,
        validation_period=cfg.model.validation_period,
        val_preview_input_series=cfg.model.val_preview_input_series,
        val_preview_output_series=cfg.model.val_preview_output_series,
        val_preview_num_examples=cfg.model.val_preview_num_examples,
        postprocess=cfg.model.postprocess,
        runners_batch_size=cfg.model.runners_batch_size,
        minimize_metric=cfg.model.minimize)<|MERGE_RESOLUTION|>--- conflicted
+++ resolved
@@ -73,17 +73,6 @@
     np.random.seed(cfg.args.random_seed)
     tf.set_random_seed(cfg.args.random_seed)
 
-<<<<<<< HEAD
-    cfg.build_model()
-
-    if cfg.args.initial_variables is not None:
-        cfg.model.tf_manager.restore(cfg.args.initial_variables)
-        log("Restoring model from {}".format(cfg.args.initial_variables))
-    else:
-        log("Building model from scratch")
-
-=======
->>>>>>> 8d75db79
     # pylint: disable=no-member
     if (os.path.isdir(cfg.args.output) and
             os.path.exists(os.path.join(cfg.args.output, "experiment.ini"))):
@@ -154,6 +143,13 @@
 
     cfg.build_model()
 
+    if cfg.args.initial_variables is not None and \
+                    len(cfg.args.initial_variables) > 0:
+        log("Restoring model from {}".format(cfg.args.initial_variables))
+        cfg.model.tf_manager.restore(cfg.args.initial_variables)
+    else:
+        log("Building model from scratch")
+
     try:
         check_dataset_and_coders(cfg.model.train_dataset,
                                  cfg.model.runners)
