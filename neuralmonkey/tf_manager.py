--- conflicted
+++ resolved
@@ -6,20 +6,18 @@
 """
 
 # pylint: disable=unused-import
-from typing import Any, List, Union
+from typing import Any, List, Union, Dict, Set
 # pylint: enable=unused-import
 
 import tensorflow as tf
+from neuralmonkey.logging import log
 from neuralmonkey.dataset import Dataset
-from neuralmonkey.logging import log
-
-<<<<<<< HEAD
-from neuralmonkey.runners.base_runner import (Executable, ExecutionResult, BanditExecutable,
-                                              reduce_execution_results, BanditExecutionResult)
-=======
+
 from neuralmonkey.runners.base_runner import (ExecutionResult,
+                                              BanditExecutionResult,
+                                              Executable,
+                                              BanditExecutable,
                                               reduce_execution_results)
->>>>>>> f4e519df
 
 # tests: pylint,mypy
 
