#!/bin/bash

set -ex

bin/neuralmonkey-train tests/vocab.ini
bin/neuralmonkey-train tests/bahdanau.ini
bin/neuralmonkey-train tests/bpe.ini

bin/neuralmonkey-train tests/small.ini
bin/neuralmonkey-run tests/small.ini tests/test_data.ini
bin/neuralmonkey-run tests/small-beam.ini tests/test_data.ini
bin/neuralmonkey-run tests/small-sampler.ini tests/test_data.ini


bin/neuralmonkey-server --configuration=tests/small.ini --port=5000 &
SERVER_PID=$!
sleep 20

curl 127.0.0.1:5000 -H "Content-Type: application/json" -X POST -d '{"source": ["I am the eggman.", "I am the walrus ."]}'
kill $SERVER_PID

<<<<<<< HEAD

rm -rf tests/tmp-test-output
=======
rm -rf tests/tmp-test-output
echo Tests OK.
>>>>>>> 487fd7ec
<|MERGE_RESOLUTION|>--- conflicted
+++ resolved
@@ -19,10 +19,6 @@
 curl 127.0.0.1:5000 -H "Content-Type: application/json" -X POST -d '{"source": ["I am the eggman.", "I am the walrus ."]}'
 kill $SERVER_PID
 
-<<<<<<< HEAD
 
 rm -rf tests/tmp-test-output
-=======
-rm -rf tests/tmp-test-output
-echo Tests OK.
->>>>>>> 487fd7ec
+echo Tests OK.